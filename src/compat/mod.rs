use elliptic_curve::{ops::Reduce, point::AffineCoordinates, Curve, CurveArithmetic, PrimeCurve};
use rand_core::CryptoRngCore;
use serde::{Deserialize, Deserializer, Serialize, Serializer};

/// Represents a curve suitable for use in cait-sith.
///
/// This is the trait that any curve usable in this library must implement.
/// This library does provide a few feature-gated implementations for curves
/// itself, beyond that you'll need to implement this trait yourself.
///
/// The bulk of the trait are the bounds requiring a curve according
/// to RustCrypto's traits.
///
/// Beyond that, we also require that curves have a name, for domain separation,
/// and a way to serialize points with serde.
pub trait CSCurve: PrimeCurve + CurveArithmetic {
    const NAME: &'static [u8];

    const BITS: usize;
    /// Serialize a point with serde.
    fn serialize_point<S: Serializer>(
        point: &Self::AffinePoint,
        serializer: S,
    ) -> Result<S::Ok, S::Error>;

    /// Deserialize a point with serde.
    fn deserialize_point<'de, D: Deserializer<'de>>(
        deserializer: D,
    ) -> Result<Self::AffinePoint, D::Error>;

    /// A function to sample a random scalar, guaranteed to be constant-time.
    ///
    /// By this, it's meant that we will make pull a fixed amount of
    /// data from the rng.
    fn sample_scalar_constant_time<R: CryptoRngCore>(r: &mut R) -> Self::Scalar;
<<<<<<< HEAD
}

#[cfg(any(feature = "k256", test))]
mod k256_impl {
    use super::*;

    use elliptic_curve::bigint::{Bounded, U512};
    use k256::Secp256k1;

    impl CSCurve for Secp256k1 {
        const NAME: &'static [u8] = b"Secp256k1";
        const BITS: usize = <Self::Uint as Bounded>::BITS;

        fn serialize_point<S: Serializer>(
            point: &Self::AffinePoint,
            serializer: S,
        ) -> Result<S::Ok, S::Error> {
            point.serialize(serializer)
        }

        fn deserialize_point<'de, D: Deserializer<'de>>(
            deserializer: D,
        ) -> Result<Self::AffinePoint, D::Error> {
            Self::AffinePoint::deserialize(deserializer)
        }

        fn sample_scalar_constant_time<R: CryptoRngCore>(r: &mut R) -> Self::Scalar {
            let mut data = [0u8; 64];
            r.fill_bytes(&mut data);
            <Self::Scalar as Reduce<U512>>::reduce_bytes(&data.into())
        }
    }
}

#[cfg(test)]
mod test_scalar_hash {
    use super::*;

    use digest::{Digest, FixedOutput};
    use ecdsa::hazmat::DigestPrimitive;
    use elliptic_curve::{ops::Reduce, Curve};
    use k256::{FieldBytes, Scalar, Secp256k1};

    #[cfg(test)]
    pub(crate) fn scalar_hash(msg: &[u8]) -> <Secp256k1 as CurveArithmetic>::Scalar {
        let digest = <Secp256k1 as DigestPrimitive>::Digest::new_with_prefix(msg);
        let m_bytes: FieldBytes = digest.finalize_fixed();
        <Scalar as Reduce<<Secp256k1 as Curve>::Uint>>::reduce_bytes(&m_bytes)
    }
}

=======
}

#[cfg(any(feature = "k256", test))]
mod k256_impl {
    use super::*;

    use elliptic_curve::bigint::{Bounded, U512};
    use k256::Secp256k1;

    impl CSCurve for Secp256k1 {
        const NAME: &'static [u8] = b"Secp256k1";
        const BITS: usize = <Self::Uint as Bounded>::BITS;

        fn serialize_point<S: Serializer>(
            point: &Self::AffinePoint,
            serializer: S,
        ) -> Result<S::Ok, S::Error> {
            point.serialize(serializer)
        }

        fn deserialize_point<'de, D: Deserializer<'de>>(
            deserializer: D,
        ) -> Result<Self::AffinePoint, D::Error> {
            Self::AffinePoint::deserialize(deserializer)
        }

        fn sample_scalar_constant_time<R: CryptoRngCore>(r: &mut R) -> Self::Scalar {
            let mut data = [0u8; 64];
            r.fill_bytes(&mut data);
            <Self::Scalar as Reduce<U512>>::reduce_bytes(&data.into())
        }
    }
}

#[cfg(test)]
mod test_scalar_hash {
    use super::*;

    use digest::{Digest, FixedOutput};
    use ecdsa::hazmat::DigestPrimitive;
    use elliptic_curve::{ops::Reduce, Curve};
    use k256::{FieldBytes, Scalar, Secp256k1};

    #[cfg(test)]
    pub(crate) fn scalar_hash(msg: &[u8]) -> <Secp256k1 as CurveArithmetic>::Scalar {
        let digest = <Secp256k1 as DigestPrimitive>::Digest::new_with_prefix(msg);
        let m_bytes: FieldBytes = digest.finalize_fixed();
        <Scalar as Reduce<<Secp256k1 as Curve>::Uint>>::reduce_bytes(&m_bytes)
    }
}

>>>>>>> ff6df948
#[cfg(test)]
pub(crate) use test_scalar_hash::scalar_hash;

#[derive(Clone, Copy)]
pub(crate) struct SerializablePoint<C: CSCurve>(C::AffinePoint);

impl<C: CSCurve> SerializablePoint<C> {
    pub fn to_projective(self) -> C::ProjectivePoint {
        self.0.into()
    }

    pub fn from_projective(point: &C::ProjectivePoint) -> Self {
        Self((*point).into())
    }
}

impl<C: CSCurve> Serialize for SerializablePoint<C> {
    fn serialize<S>(&self, serializer: S) -> Result<S::Ok, S::Error>
    where
        S: Serializer,
    {
        C::serialize_point(&self.0, serializer)
    }
}

impl<'de, C: CSCurve> Deserialize<'de> for SerializablePoint<C> {
    fn deserialize<D>(deserializer: D) -> Result<Self, D::Error>
    where
        D: Deserializer<'de>,
    {
        let affine = C::deserialize_point(deserializer)?;
        Ok(Self(affine))
    }
}

/// Get the x coordinate of a point, as a scalar
pub(crate) fn x_coordinate<C: CSCurve>(point: &C::AffinePoint) -> C::Scalar {
    <C::Scalar as Reduce<<C as Curve>::Uint>>::reduce_bytes(&point.x())
}<|MERGE_RESOLUTION|>--- conflicted
+++ resolved
@@ -33,7 +33,6 @@
     /// By this, it's meant that we will make pull a fixed amount of
     /// data from the rng.
     fn sample_scalar_constant_time<R: CryptoRngCore>(r: &mut R) -> Self::Scalar;
-<<<<<<< HEAD
 }
 
 #[cfg(any(feature = "k256", test))]
@@ -85,59 +84,6 @@
     }
 }
 
-=======
-}
-
-#[cfg(any(feature = "k256", test))]
-mod k256_impl {
-    use super::*;
-
-    use elliptic_curve::bigint::{Bounded, U512};
-    use k256::Secp256k1;
-
-    impl CSCurve for Secp256k1 {
-        const NAME: &'static [u8] = b"Secp256k1";
-        const BITS: usize = <Self::Uint as Bounded>::BITS;
-
-        fn serialize_point<S: Serializer>(
-            point: &Self::AffinePoint,
-            serializer: S,
-        ) -> Result<S::Ok, S::Error> {
-            point.serialize(serializer)
-        }
-
-        fn deserialize_point<'de, D: Deserializer<'de>>(
-            deserializer: D,
-        ) -> Result<Self::AffinePoint, D::Error> {
-            Self::AffinePoint::deserialize(deserializer)
-        }
-
-        fn sample_scalar_constant_time<R: CryptoRngCore>(r: &mut R) -> Self::Scalar {
-            let mut data = [0u8; 64];
-            r.fill_bytes(&mut data);
-            <Self::Scalar as Reduce<U512>>::reduce_bytes(&data.into())
-        }
-    }
-}
-
-#[cfg(test)]
-mod test_scalar_hash {
-    use super::*;
-
-    use digest::{Digest, FixedOutput};
-    use ecdsa::hazmat::DigestPrimitive;
-    use elliptic_curve::{ops::Reduce, Curve};
-    use k256::{FieldBytes, Scalar, Secp256k1};
-
-    #[cfg(test)]
-    pub(crate) fn scalar_hash(msg: &[u8]) -> <Secp256k1 as CurveArithmetic>::Scalar {
-        let digest = <Secp256k1 as DigestPrimitive>::Digest::new_with_prefix(msg);
-        let m_bytes: FieldBytes = digest.finalize_fixed();
-        <Scalar as Reduce<<Secp256k1 as Curve>::Uint>>::reduce_bytes(&m_bytes)
-    }
-}
-
->>>>>>> ff6df948
 #[cfg(test)]
 pub(crate) use test_scalar_hash::scalar_hash;
 
